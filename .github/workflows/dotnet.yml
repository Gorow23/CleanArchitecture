name: .NET 5

on:
  push:
    branches: [ master ]
  pull_request:
    branches: [ master ]

jobs:
  build:
    name: Build and Test
    runs-on: ubuntu-latest
    steps:
    - uses: actions/checkout@v2

<<<<<<< HEAD
    - name: Setup .NET SDK 5.0.102
      uses: actions/setup-dotnet@v1
      with:
        dotnet-version: '5.0.102' 
=======
    - name: Setup .NET SDK 5.0
      uses: actions/setup-dotnet@v1
      with:
        dotnet-version: '5.0.x' 
>>>>>>> 352f5236

    - name: Install dependencies
      run: dotnet restore

    - name: Build
      run: dotnet build --configuration Release --no-restore
    <|MERGE_RESOLUTION|>--- conflicted
+++ resolved
@@ -13,17 +13,10 @@
     steps:
     - uses: actions/checkout@v2
 
-<<<<<<< HEAD
-    - name: Setup .NET SDK 5.0.102
-      uses: actions/setup-dotnet@v1
-      with:
-        dotnet-version: '5.0.102' 
-=======
     - name: Setup .NET SDK 5.0
       uses: actions/setup-dotnet@v1
       with:
         dotnet-version: '5.0.x' 
->>>>>>> 352f5236
 
     - name: Install dependencies
       run: dotnet restore
